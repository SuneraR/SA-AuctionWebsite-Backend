using System;

namespace SA_Project_API.Models
{
    public class User
    {
        public int Id { get; set; }
<<<<<<< HEAD
        public required string FirstName { get; set; }
        public required string LastName { get; set; }
        public required string Email { get; set; }
=======
        public string? FirstName { get; set; }
        public string? LastName { get; set; }
        public string Email { get; set; } = string.Empty;
>>>>>>> 8dcd848b

        // Stored as base64 strings
        public string PasswordHash { get; set; } = string.Empty;
        public string PasswordSalt { get; set; } = string.Empty;

        // Role: Admin, Seller, Buyer
<<<<<<< HEAD
        public required string Role { get; set; } = "Buyer";
=======
        public string Role { get; set; } = "Buyer";
>>>>>>> 8dcd848b

        public DateTime CreatedAt { get; set; }
        public DateTime UpdatedAt { get; set; }
    }
}<|MERGE_RESOLUTION|>--- conflicted
+++ resolved
@@ -5,26 +5,21 @@
     public class User
     {
         public int Id { get; set; }
-<<<<<<< HEAD
+
         public required string FirstName { get; set; }
         public required string LastName { get; set; }
         public required string Email { get; set; }
-=======
-        public string? FirstName { get; set; }
-        public string? LastName { get; set; }
-        public string Email { get; set; } = string.Empty;
->>>>>>> 8dcd848b
+
 
         // Stored as base64 strings
         public string PasswordHash { get; set; } = string.Empty;
         public string PasswordSalt { get; set; } = string.Empty;
 
         // Role: Admin, Seller, Buyer
-<<<<<<< HEAD
+
         public required string Role { get; set; } = "Buyer";
-=======
-        public string Role { get; set; } = "Buyer";
->>>>>>> 8dcd848b
+
+
 
         public DateTime CreatedAt { get; set; }
         public DateTime UpdatedAt { get; set; }
